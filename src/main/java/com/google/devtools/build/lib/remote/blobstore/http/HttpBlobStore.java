--- conflicted
+++ resolved
@@ -16,12 +16,9 @@
 import static com.google.devtools.build.lib.remote.util.Utils.getFromFuture;
 
 import com.google.auth.Credentials;
-<<<<<<< HEAD
 import com.google.common.util.concurrent.ListenableFuture;
 import com.google.common.util.concurrent.SettableFuture;
-=======
 import com.google.devtools.build.lib.authandtls.AuthAndTLSOptions;
->>>>>>> 9ec563b5
 import com.google.devtools.build.lib.remote.blobstore.SimpleBlobStore;
 import io.netty.bootstrap.Bootstrap;
 import io.netty.channel.Channel;
@@ -121,33 +118,34 @@
   @GuardedBy("credentialsLock")
   private long lastRefreshTime;
 
-<<<<<<< HEAD
   public static HttpBlobStore create(URI uri, int timeoutMillis,
-      int remoteMaxConnections, @Nullable final Credentials creds)
+      int remoteMaxConnections, final AuthAndTLSOptions authAndTlsOptions,
+      @Nullable final Credentials creds)
       throws Exception {
     return new HttpBlobStore(
         NioEventLoopGroup::new,
         NioSocketChannel.class,
-        uri, timeoutMillis, remoteMaxConnections, creds,
+        uri, timeoutMillis, remoteMaxConnections, authAndTlsOptions, creds,
         null);
   }
 
   public static HttpBlobStore create(
       DomainSocketAddress domainSocketAddress,
-      URI uri, int timeoutMillis, int remoteMaxConnections, @Nullable final Credentials creds)
+      URI uri, int timeoutMillis, int remoteMaxConnections, final AuthAndTLSOptions authAndTlsOptions,
+      @Nullable final Credentials creds)
       throws Exception {
 
       if (KQueue.isAvailable()) {
         return new HttpBlobStore(
             KQueueEventLoopGroup::new,
             KQueueDomainSocketChannel.class,
-            uri, timeoutMillis, remoteMaxConnections, creds,
+            uri, timeoutMillis, remoteMaxConnections, authAndTlsOptions, creds,
             domainSocketAddress);
       } else if (Epoll.isAvailable()) {
         return new HttpBlobStore(
             EpollEventLoopGroup::new,
             EpollDomainSocketChannel.class,
-            uri, timeoutMillis, remoteMaxConnections, creds,
+            uri, timeoutMillis, remoteMaxConnections, authAndTlsOptions, creds,
             domainSocketAddress);
       } else {
         throw new Exception("Unix domain sockets are unsupported on this platform");
@@ -157,11 +155,10 @@
   private HttpBlobStore(
       Function<Integer, EventLoopGroup> newEventLoopGroup,
       Class<? extends Channel> channelClass,
-      URI uri, int timeoutMillis, int remoteMaxConnections, @Nullable final Credentials creds,
+      URI uri, int timeoutMillis, int remoteMaxConnections,
+      final AuthAndTLSOptions authAndTlsOptions,
+      @Nullable final Credentials creds,
       @Nullable SocketAddress socketAddress)
-=======
-  public HttpBlobStore(URI uri, int timeoutMillis, final AuthAndTLSOptions authAndTlsOptions, @Nullable final Credentials creds)
->>>>>>> 9ec563b5
       throws Exception {
     boolean useTls = uri.getScheme().equals("https");
     if (uri.getPort() == -1) {
