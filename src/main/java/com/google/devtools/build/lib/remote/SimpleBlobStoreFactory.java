--- conflicted
+++ resolved
@@ -39,7 +39,6 @@
 
   public static SimpleBlobStore createRest(RemoteOptions options, AuthAndTLSOptions authAndTlsOptions, Credentials creds) {
     try {
-<<<<<<< HEAD
       URI uri = URI.create(options.remoteHttpCache);
       int timeoutMillis = (int) TimeUnit.SECONDS.toMillis(options.remoteTimeout);
 
@@ -47,20 +46,13 @@
         if (options.remoteCacheProxy.startsWith("unix:")) {
           return HttpBlobStore.create(
             new DomainSocketAddress(options.remoteCacheProxy.replaceFirst("^unix:", "")),
-              uri, timeoutMillis, options.remoteMaxConnections, creds);
+              uri, timeoutMillis, options.remoteMaxConnections, authAndTlsOptions, creds);
         } else {
           throw new Exception("Remote cache proxy unsupported: " + options.remoteCacheProxy);
         }
       } else {
-        return HttpBlobStore.create(uri, timeoutMillis, options.remoteMaxConnections, creds);
+        return HttpBlobStore.create(uri, timeoutMillis, options.remoteMaxConnections, authAndTlsOptions, creds);
       }
-=======
-      return new HttpBlobStore(
-          URI.create(options.remoteHttpCache),
-          (int) TimeUnit.SECONDS.toMillis(options.remoteTimeout),
-          authAndTlsOptions,
-          creds);
->>>>>>> 9ec563b5
     } catch (Exception e) {
       throw new RuntimeException(e);
     }
